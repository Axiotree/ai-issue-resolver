--- conflicted
+++ resolved
@@ -36,12 +36,7 @@
 ## Installation
 
 ### From GitHub Marketplace (Recommended)
-
-<<<<<<< HEAD
-1. Visit the [Axiotree Langchain AI PR Action](https://github.com/marketplace/actions/axiotree-langchain-ai-pr) in the GitHub Marketplace
-=======
 1. Visit the [Axiotree AI Issue Resolver](https://github.com/marketplace/actions/ai-issue-resolver-ai-generated-pr-updates) in the GitHub Marketplace
->>>>>>> b52ee17e
 2. Click "Install it for free"
 3. Configure the action with required secrets
 4. Add the workflow file to your repository
